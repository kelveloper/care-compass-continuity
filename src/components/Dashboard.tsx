--- conflicted
+++ resolved
@@ -125,18 +125,7 @@
   // Initialize background sync for real-time updates and network handling
   // const backgroundSync = useBackgroundSync();
   
-<<<<<<< HEAD
-  console.log('Dashboard: Patient data state:', {
-    patients: Array.isArray(patients) ? patients.length : `Not array: ${typeof patients}`,
-    isLoading,
-    error: error?.message,
-    isFetching,
-    isError,
-    failureCount
-  });
-=======
   // Moved console.log after variable declarations to avoid temporal dead zone error
->>>>>>> 411449ff
   
   // Show success toast when data loads successfully for the first time
   useEffect(() => {
@@ -189,20 +178,6 @@
 
   // Use optimistic updates for immediate feedback while server-side filtering is in progress
   const sortedPatients = useMemo(() => {
-<<<<<<< HEAD
-    // Ensure patients is always an array
-    const patientsArray = Array.isArray(patients) ? patients : [];
-    
-    // If we have a search query and are still loading, show optimistic results
-    if (searchTerm && (isFetching || isSearching) && patientsArray.length > 0) {
-      const optimisticResults = searchOptimistic(searchTerm);
-      return Array.isArray(optimisticResults) ? optimisticResults : [];
-    }
-    
-    // Otherwise use the server-filtered results
-    return patientsArray;
-  }, [patients, searchTerm, isFetching, isSearching, searchOptimistic]);
-=======
     // Ensure patients is always an array - this is critical to prevent forEach errors
     const patientsArray = Array.isArray(patients) ? patients : [];
     
@@ -216,7 +191,7 @@
     // Otherwise use the server-filtered results
     return patientsArray;
   }, [patients, searchTerm, isFetching, isSearching]);
->>>>>>> 411449ff
+
 
   // Pagination logic
   const totalPatients = sortedPatients.length;
