--- conflicted
+++ resolved
@@ -18,12 +18,8 @@
 // Enhanced Provider interface with computed fields for frontend
 export interface Provider extends DBProvider {
   // Computed fields for matching
-<<<<<<< HEAD
-  distance?: string;
-=======
   distance?: number;
   distanceText?: string; // Text representation of distance (e.g. "5 miles")
->>>>>>> 316c680c
   matchScore?: number;
   inNetwork?: boolean;
   specialtyMatch?: boolean;
